package org.moire.ultrasonic.fragment

import android.app.Activity
import android.app.AlertDialog
import android.content.DialogInterface
import android.content.Intent
import android.content.SharedPreferences
import android.content.SharedPreferences.OnSharedPreferenceChangeListener
import android.net.Uri
import android.os.Build
import android.os.Bundle
import android.provider.DocumentsContract
import android.provider.SearchRecentSuggestions
import android.view.View
import androidx.annotation.StringRes
import androidx.fragment.app.DialogFragment
import androidx.preference.CheckBoxPreference
import androidx.preference.EditTextPreference
import androidx.preference.ListPreference
import androidx.preference.Preference
import androidx.preference.PreferenceCategory
import androidx.preference.PreferenceFragmentCompat
import kotlin.math.ceil
import org.koin.core.component.KoinComponent
import org.koin.java.KoinJavaComponent.get
import org.koin.java.KoinJavaComponent.inject
import org.moire.ultrasonic.R
import org.moire.ultrasonic.app.UApp
import org.moire.ultrasonic.featureflags.Feature
import org.moire.ultrasonic.featureflags.FeatureStorage
import org.moire.ultrasonic.fragment.FragmentTitle.Companion.setTitle
import org.moire.ultrasonic.log.FileLoggerTree
import org.moire.ultrasonic.log.FileLoggerTree.Companion.deleteLogFiles
import org.moire.ultrasonic.log.FileLoggerTree.Companion.getLogFileNumber
import org.moire.ultrasonic.log.FileLoggerTree.Companion.getLogFileSizes
import org.moire.ultrasonic.log.FileLoggerTree.Companion.plantToTimberForest
import org.moire.ultrasonic.log.FileLoggerTree.Companion.uprootFromTimberForest
import org.moire.ultrasonic.provider.SearchSuggestionProvider
import org.moire.ultrasonic.service.MediaPlayerController
import org.moire.ultrasonic.util.Constants
import org.moire.ultrasonic.util.FileUtil.defaultMusicDirectory
import org.moire.ultrasonic.util.FileUtil.ultrasonicDirectory
import org.moire.ultrasonic.util.MediaSessionHandler
import org.moire.ultrasonic.util.Settings
import org.moire.ultrasonic.util.Settings.preferences
import org.moire.ultrasonic.util.Settings.shareGreeting
import org.moire.ultrasonic.util.Settings.shouldUseId3Tags
import org.moire.ultrasonic.util.ThemeChangedEventDistributor
import org.moire.ultrasonic.util.TimeSpanPreference
import org.moire.ultrasonic.util.TimeSpanPreferenceDialogFragmentCompat
import org.moire.ultrasonic.util.Util.toast
import timber.log.Timber
import java.io.File

/**
 * Shows main app settings.
 */
@Suppress("TooManyFunctions")
class SettingsFragment :
    PreferenceFragmentCompat(),
    OnSharedPreferenceChangeListener,
    KoinComponent {
    private var theme: ListPreference? = null
    private var maxBitrateWifi: ListPreference? = null
    private var maxBitrateMobile: ListPreference? = null
    private var cacheSize: ListPreference? = null
    private var cacheLocation: Preference? = null
    private var preloadCount: ListPreference? = null
    private var bufferLength: ListPreference? = null
    private var incrementTime: ListPreference? = null
    private var networkTimeout: ListPreference? = null
    private var maxAlbums: ListPreference? = null
    private var maxSongs: ListPreference? = null
    private var maxArtists: ListPreference? = null
    private var defaultAlbums: ListPreference? = null
    private var defaultSongs: ListPreference? = null
    private var defaultArtists: ListPreference? = null
    private var chatRefreshInterval: ListPreference? = null
    private var directoryCacheTime: ListPreference? = null
    private var mediaButtonsEnabled: CheckBoxPreference? = null
    private var lockScreenEnabled: CheckBoxPreference? = null
    private var sendBluetoothNotifications: CheckBoxPreference? = null
    private var sendBluetoothAlbumArt: CheckBoxPreference? = null
    private var showArtistPicture: CheckBoxPreference? = null
    private var viewRefresh: ListPreference? = null
    private var sharingDefaultDescription: EditTextPreference? = null
    private var sharingDefaultGreeting: EditTextPreference? = null
    private var sharingDefaultExpiration: TimeSpanPreference? = null
    private var resumeOnBluetoothDevice: Preference? = null
    private var pauseOnBluetoothDevice: Preference? = null
    private var debugLogToFile: CheckBoxPreference? = null

    private val mediaPlayerControllerLazy = inject<MediaPlayerController>(
        MediaPlayerController::class.java
    )
    private val themeChangedEventDistributor = inject<ThemeChangedEventDistributor>(
        ThemeChangedEventDistributor::class.java
    )
    private val mediaSessionHandler = inject<MediaSessionHandler>(
        MediaSessionHandler::class.java
    )

    override fun onCreatePreferences(savedInstanceState: Bundle?, rootKey: String?) {
        setPreferencesFromResource(R.xml.settings, rootKey)
    }

    override fun onViewCreated(view: View, savedInstanceState: Bundle?) {
        super.onViewCreated(view, savedInstanceState)
        setTitle(this, R.string.menu_settings)
        theme = findPreference(Constants.PREFERENCES_KEY_THEME)
        maxBitrateWifi = findPreference(Constants.PREFERENCES_KEY_MAX_BITRATE_WIFI)
        maxBitrateMobile = findPreference(Constants.PREFERENCES_KEY_MAX_BITRATE_MOBILE)
        cacheSize = findPreference(Constants.PREFERENCES_KEY_CACHE_SIZE)
        cacheLocation = findPreference(Constants.PREFERENCES_KEY_CACHE_LOCATION)
        preloadCount = findPreference(Constants.PREFERENCES_KEY_PRELOAD_COUNT)
        bufferLength = findPreference(Constants.PREFERENCES_KEY_BUFFER_LENGTH)
        incrementTime = findPreference(Constants.PREFERENCES_KEY_INCREMENT_TIME)
        networkTimeout = findPreference(Constants.PREFERENCES_KEY_NETWORK_TIMEOUT)
        maxAlbums = findPreference(Constants.PREFERENCES_KEY_MAX_ALBUMS)
        maxSongs = findPreference(Constants.PREFERENCES_KEY_MAX_SONGS)
        maxArtists = findPreference(Constants.PREFERENCES_KEY_MAX_ARTISTS)
        defaultArtists = findPreference(Constants.PREFERENCES_KEY_DEFAULT_ARTISTS)
        defaultSongs = findPreference(Constants.PREFERENCES_KEY_DEFAULT_SONGS)
        defaultAlbums = findPreference(Constants.PREFERENCES_KEY_DEFAULT_ALBUMS)
        chatRefreshInterval = findPreference(Constants.PREFERENCES_KEY_CHAT_REFRESH_INTERVAL)
        directoryCacheTime = findPreference(Constants.PREFERENCES_KEY_DIRECTORY_CACHE_TIME)
        mediaButtonsEnabled = findPreference(Constants.PREFERENCES_KEY_MEDIA_BUTTONS)
        lockScreenEnabled = findPreference(Constants.PREFERENCES_KEY_SHOW_LOCK_SCREEN_CONTROLS)
        sendBluetoothAlbumArt = findPreference(Constants.PREFERENCES_KEY_SEND_BLUETOOTH_ALBUM_ART)
        sendBluetoothNotifications =
            findPreference(Constants.PREFERENCES_KEY_SEND_BLUETOOTH_NOTIFICATIONS)
        viewRefresh = findPreference(Constants.PREFERENCES_KEY_VIEW_REFRESH)
        sharingDefaultDescription =
            findPreference(Constants.PREFERENCES_KEY_DEFAULT_SHARE_DESCRIPTION)
        sharingDefaultGreeting = findPreference(Constants.PREFERENCES_KEY_DEFAULT_SHARE_GREETING)
        sharingDefaultExpiration =
            findPreference(Constants.PREFERENCES_KEY_DEFAULT_SHARE_EXPIRATION)
        resumeOnBluetoothDevice =
            findPreference(Constants.PREFERENCES_KEY_RESUME_ON_BLUETOOTH_DEVICE)
        pauseOnBluetoothDevice = findPreference(Constants.PREFERENCES_KEY_PAUSE_ON_BLUETOOTH_DEVICE)
        debugLogToFile = findPreference(Constants.PREFERENCES_KEY_DEBUG_LOG_TO_FILE)
        showArtistPicture = findPreference(Constants.PREFERENCES_KEY_SHOW_ARTIST_PICTURE)
        sharingDefaultGreeting!!.text = shareGreeting
        setupClearSearchPreference()
        setupFeatureFlagsPreferences()
        setupCacheLocationPreference()
        setupBluetoothDevicePreferences()

        // After API26 foreground services must be used for music playback, and they must have a notification
        if (Build.VERSION.SDK_INT >= Build.VERSION_CODES.O) {
            val notificationsCategory =
                findPreference<PreferenceCategory>(Constants.PREFERENCES_KEY_CATEGORY_NOTIFICATIONS)
            var preferenceToRemove =
                findPreference<Preference>(Constants.PREFERENCES_KEY_SHOW_NOTIFICATION)
            if (preferenceToRemove != null) notificationsCategory!!.removePreference(
                preferenceToRemove
            )
            preferenceToRemove = findPreference(Constants.PREFERENCES_KEY_ALWAYS_SHOW_NOTIFICATION)
            if (preferenceToRemove != null) notificationsCategory!!.removePreference(
                preferenceToRemove
            )
        }
    }

    override fun onActivityCreated(savedInstanceState: Bundle?) {
        super.onActivityCreated(savedInstanceState)
        update()
    }

    override fun onActivityResult(requestCode: Int, resultCode: Int, resultData: Intent?) {
<<<<<<< HEAD
        if (
            requestCode != SELECT_CACHE_ACTIVITY ||
            resultCode != Activity.RESULT_OK ||
            resultData == null
        ) return

        val read = (resultData.flags and Intent.FLAG_GRANT_READ_URI_PERMISSION) != 0
        val write = (resultData.flags and Intent.FLAG_GRANT_WRITE_URI_PERMISSION) != 0
        val persist = (resultData.flags and Intent.FLAG_GRANT_PERSISTABLE_URI_PERMISSION) != 0

        // TODO Should we show an error?
        if (!read || !write || !persist) return

        // The result data contains a URI for the document or directory that
        // the user selected.
        resultData.data?.also { uri ->
            // Perform operations on the document using its URI.
            val contentResolver = UApp.applicationContext().contentResolver

            contentResolver.takePersistableUriPermission(uri, RW_FLAG)

            setCacheLocation(uri)
=======
        if (requestCode == SELECT_CACHE_ACTIVITY && resultCode == Activity.RESULT_OK) {
            // The result data contains a URI for the document or directory that
            // the user selected.
            resultData?.data?.also { uri ->
                // Perform operations on the document using its URI.
                val contentResolver = UApp.applicationContext().contentResolver

                contentResolver.takePersistableUriPermission(uri, RW_FLAG)

                setCacheLocation(uri)
            }
>>>>>>> f7345729
        }
    }

    override fun onResume() {
        super.onResume()
        val preferences = preferences
        preferences.registerOnSharedPreferenceChangeListener(this)
    }

    override fun onPause() {
        super.onPause()
        val prefs = preferences
        prefs.unregisterOnSharedPreferenceChangeListener(this)
    }

    override fun onSharedPreferenceChanged(sharedPreferences: SharedPreferences, key: String) {
        Timber.d("Preference changed: %s", key)
        update()
        when (key) {
            Constants.PREFERENCES_KEY_HIDE_MEDIA -> {
                setHideMedia(sharedPreferences.getBoolean(key, false))
            }
            Constants.PREFERENCES_KEY_MEDIA_BUTTONS -> {
                setMediaButtonsEnabled(sharedPreferences.getBoolean(key, true))
            }
            Constants.PREFERENCES_KEY_SEND_BLUETOOTH_NOTIFICATIONS -> {
                setBluetoothPreferences(sharedPreferences.getBoolean(key, true))
            }
            Constants.PREFERENCES_KEY_DEBUG_LOG_TO_FILE -> {
                setDebugLogToFile(sharedPreferences.getBoolean(key, false))
            }
            Constants.PREFERENCES_KEY_ID3_TAGS -> {
                showArtistPicture!!.isEnabled = sharedPreferences.getBoolean(key, false)
            }
            Constants.PREFERENCES_KEY_THEME -> {
                themeChangedEventDistributor.value.RaiseThemeChangedEvent()
            }
        }
    }

    override fun onDisplayPreferenceDialog(preference: Preference) {
        var dialogFragment: DialogFragment? = null
        if (preference is TimeSpanPreference) {
            dialogFragment = TimeSpanPreferenceDialogFragmentCompat()
            val bundle = Bundle(1)
            bundle.putString("key", preference.getKey())
            dialogFragment.setArguments(bundle)
        }
        if (dialogFragment != null) {
            dialogFragment.setTargetFragment(this, 0)
            dialogFragment.show(
                this.parentFragmentManager,
                "android.support.v7.preference.PreferenceFragment.DIALOG"
            )
        } else {
            super.onDisplayPreferenceDialog(preference)
        }
    }

    private fun setupCacheLocationPreference() {
        // TODO add means to reset cache directory to its default value
        val uri = Uri.parse(Settings.cacheLocation)
        cacheLocation!!.summary = uri.path
        cacheLocation!!.onPreferenceClickListener =
            Preference.OnPreferenceClickListener {
                val isDefault = Settings.cacheLocation == defaultMusicDirectory.path

                // Choose a directory using the system's file picker.
                val intent = Intent(Intent.ACTION_OPEN_DOCUMENT_TREE)

                if (!isDefault && Build.VERSION.SDK_INT >= Build.VERSION_CODES.O) {
                    intent.putExtra(DocumentsContract.EXTRA_INITIAL_URI, defaultMusicDirectory.path)
                }

                intent.addFlags(RW_FLAG)
                intent.addFlags(PERSISTABLE_FLAG)

                startActivityForResult(intent, SELECT_CACHE_ACTIVITY)

                true
            }
    }

    private fun setupBluetoothDevicePreferences() {
        val resumeSetting = Settings.resumeOnBluetoothDevice
        val pauseSetting = Settings.pauseOnBluetoothDevice
        resumeOnBluetoothDevice!!.summary = bluetoothDevicePreferenceToString(resumeSetting)
        pauseOnBluetoothDevice!!.summary = bluetoothDevicePreferenceToString(pauseSetting)
        resumeOnBluetoothDevice!!.onPreferenceClickListener =
            Preference.OnPreferenceClickListener {
                showBluetoothDevicePreferenceDialog(
                    R.string.settings_playback_resume_on_bluetooth_device,
                    Settings.resumeOnBluetoothDevice
                ) { choice: Int ->
                    val editor = resumeOnBluetoothDevice!!.sharedPreferences.edit()
                    editor.putInt(Constants.PREFERENCES_KEY_RESUME_ON_BLUETOOTH_DEVICE, choice)
                    editor.apply()
                    resumeOnBluetoothDevice!!.summary = bluetoothDevicePreferenceToString(choice)
                }
                true
            }
        pauseOnBluetoothDevice!!.onPreferenceClickListener =
            Preference.OnPreferenceClickListener {
                showBluetoothDevicePreferenceDialog(
                    R.string.settings_playback_pause_on_bluetooth_device,
                    Settings.pauseOnBluetoothDevice
                ) { choice: Int ->
                    Settings.pauseOnBluetoothDevice = choice
                    pauseOnBluetoothDevice!!.summary = bluetoothDevicePreferenceToString(choice)
                }
                true
            }
    }

    private fun showBluetoothDevicePreferenceDialog(
        @StringRes title: Int,
        defaultChoice: Int,
        onChosen: (Int) -> Unit
    ) {
        val choice = intArrayOf(defaultChoice)
        AlertDialog.Builder(activity).setTitle(title)
            .setSingleChoiceItems(
                R.array.bluetoothDeviceSettingNames, defaultChoice
            ) { _: DialogInterface?, i: Int -> choice[0] = i }
            .setNegativeButton(R.string.common_cancel) { dialogInterface: DialogInterface, _: Int ->
                dialogInterface.cancel()
            }
            .setPositiveButton(R.string.common_ok) { dialogInterface: DialogInterface, _: Int ->
                onChosen(choice[0])
                dialogInterface.dismiss()
            }
            .create().show()
    }

    private fun bluetoothDevicePreferenceToString(preferenceValue: Int): String {
        return when (preferenceValue) {
            Constants.PREFERENCE_VALUE_ALL -> {
                getString(R.string.settings_playback_bluetooth_all)
            }
            Constants.PREFERENCE_VALUE_A2DP -> {
                getString(R.string.settings_playback_bluetooth_a2dp)
            }
            Constants.PREFERENCE_VALUE_DISABLED -> {
                getString(R.string.settings_playback_bluetooth_disabled)
            }
            else -> ""
        }
    }

    private fun setupClearSearchPreference() {
        val clearSearchPreference =
            findPreference<Preference>(Constants.PREFERENCES_KEY_CLEAR_SEARCH_HISTORY)
        if (clearSearchPreference != null) {
            clearSearchPreference.onPreferenceClickListener =
                Preference.OnPreferenceClickListener {
                    val suggestions = SearchRecentSuggestions(
                        activity,
                        SearchSuggestionProvider.AUTHORITY,
                        SearchSuggestionProvider.MODE
                    )
                    suggestions.clearHistory()
                    toast(activity, R.string.settings_search_history_cleared)
                    false
                }
        }
    }

    private fun setupFeatureFlagsPreferences() {
        val featureStorage = get<FeatureStorage>(FeatureStorage::class.java)
        val useFiveStarRating = findPreference<Preference>(
            Constants.PREFERENCES_KEY_USE_FIVE_STAR_RATING
        ) as CheckBoxPreference?
        if (useFiveStarRating != null) {
            useFiveStarRating.isChecked = featureStorage.isFeatureEnabled(Feature.FIVE_STAR_RATING)
            useFiveStarRating.onPreferenceChangeListener =
                Preference.OnPreferenceChangeListener { _: Preference?, o: Any? ->
                    featureStorage.changeFeatureFlag(Feature.FIVE_STAR_RATING, (o as Boolean?)!!)
                    true
                }
        }
    }

    private fun update() {
        theme!!.summary = theme!!.entry
        maxBitrateWifi!!.summary = maxBitrateWifi!!.entry
        maxBitrateMobile!!.summary = maxBitrateMobile!!.entry
        cacheSize!!.summary = cacheSize!!.entry
        preloadCount!!.summary = preloadCount!!.entry
        bufferLength!!.summary = bufferLength!!.entry
        incrementTime!!.summary = incrementTime!!.entry
        networkTimeout!!.summary = networkTimeout!!.entry
        maxAlbums!!.summary = maxAlbums!!.entry
        maxArtists!!.summary = maxArtists!!.entry
        maxSongs!!.summary = maxSongs!!.entry
        defaultAlbums!!.summary = defaultAlbums!!.entry
        defaultArtists!!.summary = defaultArtists!!.entry
        defaultSongs!!.summary = defaultSongs!!.entry
        chatRefreshInterval!!.summary = chatRefreshInterval!!.entry
        directoryCacheTime!!.summary = directoryCacheTime!!.entry
        viewRefresh!!.summary = viewRefresh!!.entry
        sharingDefaultExpiration!!.summary = sharingDefaultExpiration!!.text
        sharingDefaultDescription!!.summary = sharingDefaultDescription!!.text
        sharingDefaultGreeting!!.summary = sharingDefaultGreeting!!.text
        cacheLocation!!.summary = Settings.cacheLocation
        if (!mediaButtonsEnabled!!.isChecked) {
            lockScreenEnabled!!.isChecked = false
            lockScreenEnabled!!.isEnabled = false
        }
        if (!sendBluetoothNotifications!!.isChecked) {
            sendBluetoothAlbumArt!!.isChecked = false
            sendBluetoothAlbumArt!!.isEnabled = false
        }
        if (debugLogToFile!!.isChecked) {
            debugLogToFile!!.summary = getString(
                R.string.settings_debug_log_path,
                ultrasonicDirectory, FileLoggerTree.FILENAME
            )
        } else {
            debugLogToFile!!.summary = ""
        }
        showArtistPicture!!.isEnabled = shouldUseId3Tags
    }

    private fun setHideMedia(hide: Boolean) {
        // TODO this only hides the media files in the Ultrasonic dir and not in the music cache
        val nomediaDir = File(ultrasonicDirectory, ".nomedia")
        if (hide && !nomediaDir.exists()) {
            if (!nomediaDir.mkdir()) {
                Timber.w("Failed to create %s", nomediaDir)
            }
        } else if (nomediaDir.exists()) {
            if (!nomediaDir.delete()) {
                Timber.w("Failed to delete %s", nomediaDir)
            }
        }
        toast(activity, R.string.settings_hide_media_toast, false)
    }

    private fun setMediaButtonsEnabled(enabled: Boolean) {
        lockScreenEnabled!!.isEnabled = enabled
        mediaSessionHandler.value.updateMediaButtonReceiver()
    }

    private fun setBluetoothPreferences(enabled: Boolean) {
        sendBluetoothAlbumArt!!.isEnabled = enabled
    }

    private fun setCacheLocation(uri: Uri) {
        if (uri.path != null) {
            cacheLocation!!.summary = uri.path
<<<<<<< HEAD
            Settings.cacheLocation = uri.toString()
=======
            Settings.cacheLocation = uri.path!!
>>>>>>> f7345729

            // Clear download queue.
            mediaPlayerControllerLazy.value.clear()
        }
    }

    private fun setDebugLogToFile(writeLog: Boolean) {
        if (writeLog) {
            plantToTimberForest()
            Timber.i("Enabled debug logging to file")
        } else {
            uprootFromTimberForest()
            Timber.i("Disabled debug logging to file")
            val fileNum = getLogFileNumber()
            val fileSize = getLogFileSizes()
            val message = getString(
                R.string.settings_debug_log_summary,
                fileNum.toString(),
                ceil(fileSize / 1000 * 1000.0).toString(),
                ultrasonicDirectory
            )
            val keep = R.string.settings_debug_log_keep
            val delete = R.string.settings_debug_log_delete
            AlertDialog.Builder(activity)
                .setMessage(message)
                .setIcon(android.R.drawable.ic_dialog_info)
                .setNegativeButton(keep) { dIf: DialogInterface, _: Int ->
                    dIf.cancel()
                }
                .setPositiveButton(delete) { dIf: DialogInterface, _: Int ->
                    deleteLogFiles()
                    Timber.i("Deleted debug log files")
                    dIf.dismiss()
                    AlertDialog.Builder(activity)
                        .setMessage(R.string.settings_debug_log_deleted)
                        .setPositiveButton(R.string.common_ok) { dIf2: DialogInterface, _: Int ->
                            dIf2.dismiss()
                        }
                        .create().show()
                }
                .create().show()
        }
    }

    companion object {
        const val SELECT_CACHE_ACTIVITY = 161161
        const val RW_FLAG = Intent.FLAG_GRANT_READ_URI_PERMISSION or
            Intent.FLAG_GRANT_WRITE_URI_PERMISSION
        const val PERSISTABLE_FLAG = Intent.FLAG_GRANT_PERSISTABLE_URI_PERMISSION
    }
}<|MERGE_RESOLUTION|>--- conflicted
+++ resolved
@@ -168,7 +168,6 @@
     }
 
     override fun onActivityResult(requestCode: Int, resultCode: Int, resultData: Intent?) {
-<<<<<<< HEAD
         if (
             requestCode != SELECT_CACHE_ACTIVITY ||
             resultCode != Activity.RESULT_OK ||
@@ -191,19 +190,6 @@
             contentResolver.takePersistableUriPermission(uri, RW_FLAG)
 
             setCacheLocation(uri)
-=======
-        if (requestCode == SELECT_CACHE_ACTIVITY && resultCode == Activity.RESULT_OK) {
-            // The result data contains a URI for the document or directory that
-            // the user selected.
-            resultData?.data?.also { uri ->
-                // Perform operations on the document using its URI.
-                val contentResolver = UApp.applicationContext().contentResolver
-
-                contentResolver.takePersistableUriPermission(uri, RW_FLAG)
-
-                setCacheLocation(uri)
-            }
->>>>>>> f7345729
         }
     }
 
@@ -454,11 +440,7 @@
     private fun setCacheLocation(uri: Uri) {
         if (uri.path != null) {
             cacheLocation!!.summary = uri.path
-<<<<<<< HEAD
             Settings.cacheLocation = uri.toString()
-=======
-            Settings.cacheLocation = uri.path!!
->>>>>>> f7345729
 
             // Clear download queue.
             mediaPlayerControllerLazy.value.clear()
