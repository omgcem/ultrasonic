--- conflicted
+++ resolved
@@ -30,26 +30,17 @@
  * Provides ViewModel which contains the list of available Artists
  */
 class ArtistListModel(application: Application) : GenericListModel(application) {
-<<<<<<< HEAD
-    val artists: MutableLiveData<List<Artist>> = MutableLiveData()
-=======
-    private val artists: MutableLiveData<List<Artist>> = MutableLiveData(listOf())
->>>>>>> 6fca6d91
+    val artists: MutableLiveData<List<Artist>> = MutableLiveData(listOf())
 
     /**
      * Retrieves all available Artists in a LiveData
      */
-<<<<<<< HEAD
     fun getItems(refresh: Boolean, swipe: SwipeRefreshLayout?): LiveData<List<Artist>> {
-        backgroundLoadFromServer(refresh, swipe)
-=======
-    fun getItems(refresh: Boolean, swipe: SwipeRefreshLayout): LiveData<List<Artist>> {
         // Don't reload the data if navigating back to the view that was active before.
         // This way, we keep the scroll position
         if (artists.value!!.isEmpty() || refresh) {
             backgroundLoadFromServer(refresh, swipe)
         }
->>>>>>> 6fca6d91
         return artists
     }
 
