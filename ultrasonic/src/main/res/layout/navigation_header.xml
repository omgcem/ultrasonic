--- conflicted
+++ resolved
@@ -43,7 +43,6 @@
         app:layout_constraintStart_toEndOf="@+id/img_profile"
         app:layout_constraintTop_toTopOf="@+id/img_profile" />
 
-<<<<<<< HEAD
     <Button
         a:id="@+id/header_select_server"
         style="@style/Widget.MaterialComponents.Button.TextButton.Icon"
@@ -57,23 +56,13 @@
         app:iconTint="?attr/colorOnPrimary"
         a:paddingTop="16dp"
         a:paddingBottom="16dp"
-        a:paddingLeft="22dp"
-        a:paddingRight="22dp"
+        a:paddingStart="22dp"
+        a:paddingEnd="22dp"
         a:text="@string/main.offline"
         a:textColor="?attr/colorOnPrimary"
         a:background="@drawable/default_ripple"
         app:layout_constraintBottom_toBottomOf="parent"
         app:layout_constraintStart_toStartOf="parent"
         app:layout_constraintTop_toBottomOf="@+id/img_profile" />
-=======
-        <TextView
-            a:id="@+id/name"
-            a:layout_width="wrap_content"
-            a:layout_height="match_parent"
-            a:gravity="center_vertical"
-            a:paddingStart="16dp"
-            a:text="@string/common.appname"
-            a:textAppearance="@style/TextAppearance.AppCompat.Title" />
->>>>>>> 784c65f9
 
 </androidx.constraintlayout.widget.ConstraintLayout>