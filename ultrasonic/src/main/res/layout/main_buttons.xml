--- conflicted
+++ resolved
@@ -2,41 +2,6 @@
 <LinearLayout xmlns:a="http://schemas.android.com/apk/res/android"
 	a:orientation="vertical" a:layout_width="fill_parent" a:layout_height="fill_parent">
 
-<<<<<<< HEAD
-=======
-	<LinearLayout a:id="@+id/main_select_server"
-		a:orientation="horizontal" a:paddingTop="2dip" a:paddingBottom="2dip"
-		a:paddingStart="10dp" a:layout_width="fill_parent" a:layout_height="wrap_content"
-		a:minHeight="?android:attr/listPreferredItemHeight">
-
-		<ImageView a:layout_width="wrap_content" a:layout_height="wrap_content"
-			a:layout_gravity="center_vertical" a:src="?attr/select_server" />
-
-		<LinearLayout
-			a:layout_width="wrap_content"
-			a:layout_height="wrap_content"
-			a:orientation="vertical">
-
-			<TextView
-				a:id="@+id/main.select_server_1"
-				a:layout_width="fill_parent"
-				a:layout_height="wrap_content"
-				a:layout_marginStart="10dip"
-				a:layout_marginTop="6dip"
-				a:text="@string/main.select_server"
-				a:textAppearance="?android:attr/textAppearanceLarge" />
-
-			<TextView
-				a:id="@+id/main.select_server_2"
-				a:layout_width="fill_parent"
-				a:layout_height="wrap_content"
-				a:layout_marginStart="10dip"
-				a:textAppearance="?android:attr/textAppearanceSmall" />
-
-		</LinearLayout>
-	</LinearLayout>
-
->>>>>>> 784c65f9
 	<TextView a:id="@+id/main_music" a:text="@string/main.music"
 		a:layout_width="fill_parent" a:layout_height="wrap_content"
 		a:textAppearance="?android:attr/textAppearanceSmall" a:textColor="@color/cyan"
